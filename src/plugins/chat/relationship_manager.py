--- conflicted
+++ resolved
@@ -1,13 +1,10 @@
 import asyncio
 from typing import Optional, Union
+from typing import Optional, Union
 
 from ...common.database import Database
 from .message_base import UserInfo
-<<<<<<< HEAD
 from .chat_stream import ChatStream
-=======
-
->>>>>>> 5566f178
 
 class Impression:
     traits: str = None
@@ -18,6 +15,7 @@
 
 class Relationship:
     user_id: int = None
+    platform: str = None
     platform: str = None
     gender: str = None
     age: int = None
@@ -25,7 +23,6 @@
     relationship_value: float = None
     saved = False
     
-<<<<<<< HEAD
     def __init__(self, chat:ChatStream,data:dict):
         self.user_id=chat.user_info.user_id
         self.platform=chat.platform
@@ -33,50 +30,15 @@
         self.relationship_value=data.get('relationship_value',0)
         self.age=data.get('age',0)
         self.gender=data.get('gender','')
-=======
-    def __init__(self, user_id: int = None, data: dict = None, user_info: UserInfo = None, **kwargs):
-        if isinstance(data, dict):
-            # 如果输入是字典，使用字典解析
-            self.user_id = data.get('user_id')
-            self.platform = data.get('platform', 'qq')
-            self.gender = data.get('gender')
-            self.age = data.get('age')
-            self.nickname = data.get('nickname')
-            self.relationship_value = data.get('relationship_value', 0.0)
-            self.saved = data.get('saved', False)
-        elif user_info is not None:
-            # 如果输入是UserInfo对象
-            self.user_id = user_info.user_id
-            self.platform = user_info.platform or 'qq'
-            self.nickname = user_info.user_nickname or user_info.user_cardname or "某人"
-            self.relationship_value = kwargs.get('relationship_value', 0.0)
-            self.gender = kwargs.get('gender')
-            self.age = kwargs.get('age')
-            self.saved = kwargs.get('saved', False)
-        else:
-            # 如果是直接传入属性值
-            self.user_id = kwargs.get('user_id')
-            self.platform = kwargs.get('platform', 'qq')
-            self.gender = kwargs.get('gender')
-            self.age = kwargs.get('age')
-            self.nickname = kwargs.get('nickname')
-            self.relationship_value = kwargs.get('relationship_value', 0.0)
-            self.saved = kwargs.get('saved', False)
->>>>>>> 5566f178
     
 
 class RelationshipManager:
     def __init__(self):
         self.relationships: dict[tuple[int, str], Relationship] = {}  # 修改为使用(user_id, platform)作为键
+        self.relationships: dict[tuple[int, str], Relationship] = {}  # 修改为使用(user_id, platform)作为键
     
     async def update_relationship(self, 
-<<<<<<< HEAD
                                 chat_stream:ChatStream,
-=======
-                                user_id: int = None, 
-                                platform: str = None, 
-                                user_info: UserInfo = None,
->>>>>>> 5566f178
                                 data: dict = None, 
                                 **kwargs) -> Optional[Relationship]:
         """更新或创建关系
@@ -90,15 +52,9 @@
             Relationship: 关系对象
         """
         # 确定user_id和platform
-<<<<<<< HEAD
         if chat_stream.user_info is not None:
             user_id = chat_stream.user_info.user_id
             platform = chat_stream.user_info.platform or 'qq'
-=======
-        if user_info is not None:
-            user_id = user_info.user_id
-            platform = user_info.platform or 'qq'
->>>>>>> 5566f178
         else:
             platform = platform or 'qq'
             
@@ -109,6 +65,7 @@
         key = (user_id, platform)
         
         # 检查是否在内存中已存在
+        relationship = self.relationships.get(key)
         relationship = self.relationships.get(key)
         if relationship:
             # 如果存在，更新现有对象
@@ -116,7 +73,13 @@
                 for k, value in data.items():
                     if hasattr(relationship, k) and value is not None:
                         setattr(relationship, k, value)
+                for k, value in data.items():
+                    if hasattr(relationship, k) and value is not None:
+                        setattr(relationship, k, value)
             else:
+                for k, value in kwargs.items():
+                    if hasattr(relationship, k) and value is not None:
+                        setattr(relationship, k, value)
                 for k, value in kwargs.items():
                     if hasattr(relationship, k) and value is not None:
                         setattr(relationship, k, value)
@@ -132,6 +95,16 @@
                 kwargs['user_id'] = user_id
                 relationship = Relationship(**kwargs)
             self.relationships[key] = relationship
+            if user_info is not None:
+                relationship = Relationship(user_info=user_info, **kwargs)
+            elif isinstance(data, dict):
+                data['platform'] = platform
+                relationship = Relationship(user_id=user_id, data=data)
+            else:
+                kwargs['platform'] = platform
+                kwargs['user_id'] = user_id
+                relationship = Relationship(**kwargs)
+            self.relationships[key] = relationship
 
         # 保存到数据库
         await self.storage_relationship(relationship)
@@ -166,9 +139,39 @@
         # 使用(user_id, platform)作为键
         key = (user_id, platform)
         
+    async def update_relationship_value(self, 
+                                      user_id: int = None, 
+                                      platform: str = None,
+                                      user_info: UserInfo = None,
+                                      **kwargs) -> Optional[Relationship]:
+        """更新关系值
+        Args:
+            user_id: 用户ID（可选，如果提供user_info则不需要）
+            platform: 平台（可选，如果提供user_info则不需要）
+            user_info: 用户信息对象（可选）
+            **kwargs: 其他参数
+        Returns:
+            Relationship: 关系对象
+        """
+        # 确定user_id和platform
+        if user_info is not None:
+            user_id = user_info.user_id
+            platform = user_info.platform or 'qq'
+        else:
+            platform = platform or 'qq'
+            
+        if user_id is None:
+            raise ValueError("必须提供user_id或user_info")
+            
+        # 使用(user_id, platform)作为键
+        key = (user_id, platform)
+        
         # 检查是否在内存中已存在
         relationship = self.relationships.get(key)
+        relationship = self.relationships.get(key)
         if relationship:
+            for k, value in kwargs.items():
+                if k == 'relationship_value':
             for k, value in kwargs.items():
                 if k == 'relationship_value':
                     relationship.relationship_value += value
@@ -180,6 +183,10 @@
             if user_info is not None:
                 return await self.update_relationship(user_info=user_info, **kwargs)
             print(f"\033[1;31m[关系管理]\033[0m 用户 {user_id}({platform}) 不存在，无法更新")
+            # 如果不存在且提供了user_info，则创建新的关系
+            if user_info is not None:
+                return await self.update_relationship(user_info=user_info, **kwargs)
+            print(f"\033[1;31m[关系管理]\033[0m 用户 {user_id}({platform}) 不存在，无法更新")
             return None
     
     def get_relationship(self, 
@@ -207,6 +214,31 @@
         key = (user_id, platform)
         if key in self.relationships:
             return self.relationships[key]
+    def get_relationship(self, 
+                        user_id: int = None, 
+                        platform: str = None,
+                        user_info: UserInfo = None) -> Optional[Relationship]:
+        """获取用户关系对象
+        Args:
+            user_id: 用户ID（可选，如果提供user_info则不需要）
+            platform: 平台（可选，如果提供user_info则不需要）
+            user_info: 用户信息对象（可选）
+        Returns:
+            Relationship: 关系对象
+        """
+        # 确定user_id和platform
+        if user_info is not None:
+            user_id = user_info.user_id
+            platform = user_info.platform or 'qq'
+        else:
+            platform = platform or 'qq'
+            
+        if user_id is None:
+            raise ValueError("必须提供user_id或user_info")
+            
+        key = (user_id, platform)
+        if key in self.relationships:
+            return self.relationships[key]
         else:
             return 0
     
@@ -217,7 +249,15 @@
             data['platform'] = 'qq'
             
         rela = Relationship(data=data)
+        """从数据库加载或创建新的关系对象"""
+        # 确保data中有platform字段，如果没有则默认为'qq'
+        if 'platform' not in data:
+            data['platform'] = 'qq'
+            
+        rela = Relationship(data=data)
         rela.saved = True
+        key = (rela.user_id, rela.platform)
+        self.relationships[key] = rela
         key = (rela.user_id, rela.platform)
         self.relationships[key] = rela
         return rela
@@ -237,6 +277,7 @@
         # 依次加载每条记录
         for data in all_relationships:
             await self.load_relationship(data)
+            await self.load_relationship(data)
         print(f"\033[1;32m[关系管理]\033[0m 已加载 {len(self.relationships)} 条关系记录")
         
         while True:
@@ -248,13 +289,17 @@
         """将所有关系数据保存到数据库"""         
         # 保存所有关系数据
         for (userid, platform), relationship in self.relationships.items():
+        for (userid, platform), relationship in self.relationships.items():
             if not relationship.saved:
                 relationship.saved = True
                 await self.storage_relationship(relationship)
     
     async def storage_relationship(self, relationship: Relationship):
         """将关系记录存储到数据库中"""
+    async def storage_relationship(self, relationship: Relationship):
+        """将关系记录存储到数据库中"""
         user_id = relationship.user_id
+        platform = relationship.platform
         platform = relationship.platform
         nickname = relationship.nickname
         relationship_value = relationship.relationship_value
@@ -265,7 +310,9 @@
         db = Database.get_instance()
         db.db.relationships.update_one(
             {'user_id': user_id, 'platform': platform},
+            {'user_id': user_id, 'platform': platform},
             {'$set': {
+                'platform': platform,
                 'platform': platform,
                 'nickname': nickname,
                 'relationship_value': relationship_value,
@@ -298,6 +345,28 @@
         if user_id is None:
             raise ValueError("必须提供user_id或user_info")
             
+    def get_name(self, 
+                 user_id: int = None, 
+                 platform: str = None,
+                 user_info: UserInfo = None) -> str:
+        """获取用户昵称
+        Args:
+            user_id: 用户ID（可选，如果提供user_info则不需要）
+            platform: 平台（可选，如果提供user_info则不需要）
+            user_info: 用户信息对象（可选）
+        Returns:
+            str: 用户昵称
+        """
+        # 确定user_id和platform
+        if user_info is not None:
+            user_id = user_info.user_id
+            platform = user_info.platform or 'qq'
+        else:
+            platform = platform or 'qq'
+            
+        if user_id is None:
+            raise ValueError("必须提供user_id或user_info")
+            
         # 确保user_id是整数类型
         user_id = int(user_id)
         key = (user_id, platform)
@@ -305,6 +374,11 @@
             return self.relationships[key].nickname
         elif user_info is not None:
             return user_info.user_nickname or user_info.user_cardname or "某人"
+        key = (user_id, platform)
+        if key in self.relationships:
+            return self.relationships[key].nickname
+        elif user_info is not None:
+            return user_info.user_nickname or user_info.user_cardname or "某人"
         else:
             return "某人"
 
