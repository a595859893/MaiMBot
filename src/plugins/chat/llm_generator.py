--- conflicted
+++ resolved
@@ -93,11 +93,7 @@
             relationship_value = 0.0
         
             
-<<<<<<< HEAD
-        # 构建prompt
-=======
         ''' 构建prompt '''
->>>>>>> 1cd7f809
         prompt,prompt_check = prompt_builder._build_prompt(
             message_txt=message.processed_plain_text,
             sender_name=sender_name,
@@ -130,6 +126,14 @@
             "max_tokens": 1024,
             "temperature": 0.7
         }
+
+        default_params_check = {
+            "model": "deepseek-ai/DeepSeek-R1-Distill-Qwen-32B",
+            "messages": [{"role": "user", "content": prompt_check}],
+            "stream": False,
+            "max_tokens": 1024,
+            "temperature": 0.7
+        }
         
         # 更新参数
         if model_params:
@@ -145,10 +149,7 @@
         loop = asyncio.get_event_loop()
 
         # 读空气模块
-<<<<<<< HEAD
-=======
         air = 0
->>>>>>> 1cd7f809
         reasoning_content_check=''
         content_check=''
         if global_config.enable_kuuki_read:
@@ -162,23 +163,6 @@
                 content_check = response_check.choices[0].message.content
                 print(f"\033[1;32m[读空气]\033[0m 读空气结果为{content_check}")
                 if 'yes' not in content_check.lower():
-<<<<<<< HEAD
-                    self.db.db.reasoning_logs.insert_one({
-                        'time': time.time(),
-                        'group_id': message.group_id,
-                        'user': sender_name,
-                        'message': message.processed_plain_text,
-                        'model': model_name,
-                        'reasoning_check': reasoning_content_check,
-                        'response_check': content_check,
-                        'reasoning': "",
-                        'response': "",
-                        'prompt': prompt,
-                        'prompt_check': prompt_check,
-                        'model_params': default_params
-                    })
-                    return None
-=======
                     air = 1
         #稀释读空气的判定
         if air == 1 and random.random() < 0.3:
@@ -199,7 +183,6 @@
             return None
         
         
->>>>>>> 1cd7f809
         
             
 
